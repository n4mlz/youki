--- conflicted
+++ resolved
@@ -113,122 +113,4 @@
 
         Ok(())
     }
-<<<<<<< HEAD
-}
-
-struct ContainerInitArgs {
-    /// Flag indicating if an init or a tenant container should be created
-    pub init: bool,
-    /// Interface to operating system primitives
-    pub syscall: LinuxSyscall,
-    /// OCI complient runtime spec
-    pub spec: Spec,
-    /// Root filesystem of the container
-    pub rootfs: PathBuf,
-    /// Socket to communicate the file descriptor of the ptty
-    pub console_socket: Option<FileDescriptor>,
-    /// Options for rootless containers
-    pub rootless: Option<Rootless>,
-    /// Path to the Unix Domain Socket to communicate container start
-    pub notify_path: PathBuf,
-    /// Pipe used to communicate with the child process
-    pub child: child::ChildProcess,
-}
-
-fn container_init(args: ContainerInitArgs) -> Result<()> {
-    let command = &args.syscall;
-    let spec = &args.spec;
-    let linux = &spec.linux.as_ref().context("no linux in spec")?;
-    let namespaces: Namespaces = linux.namespaces.clone().into();
-    // need to create the notify socket before we pivot root, since the unix
-    // domain socket used here is outside of the rootfs of container
-    let mut notify_socket: NotifyListener = NotifyListener::new(&args.notify_path)?;
-    let proc = &spec.process.as_ref().context("no process in spec")?;
-    let rootfs = &args.rootfs;
-    let mut child = args.child;
-
-    // if Out-of-memory score adjustment is set in specification.  set the score
-    // value for the current process check
-    // https://dev.to/rrampage/surviving-the-linux-oom-killer-2ki9 for some more
-    // information
-    if let Some(ref resource) = linux.resources {
-        if let Some(oom_score_adj) = resource.oom_score_adj {
-            let mut f = fs::File::create("/proc/self/oom_score_adj")?;
-            f.write_all(oom_score_adj.to_string().as_bytes())?;
-        }
-    }
-
-    // if new user is specified in specification, this will be true and new
-    // namespace will be created, check
-    // https://man7.org/linux/man-pages/man7/user_namespaces.7.html for more
-    // information
-    if args.rootless.is_some() {
-        // child needs to be dumpable, otherwise the non root parent is not
-        // allowed to write the uid/gid maps
-        prctl::set_dumpable(true).unwrap();
-        child.request_identifier_mapping()?;
-        child.wait_for_mapping_ack()?;
-        prctl::set_dumpable(false).unwrap();
-    }
-
-    // set limits and namespaces to the process
-    for rlimit in proc.rlimits.iter() {
-        command.set_rlimit(rlimit).context("failed to set rlimit")?;
-    }
-
-    command
-        .set_id(Uid::from_raw(0), Gid::from_raw(0))
-        .context("failed to become root")?;
-
-    // set up tty if specified
-    if let Some(csocketfd) = args.console_socket {
-        tty::setup_console(&csocketfd)?;
-    }
-
-    // join existing namespaces
-    namespaces.apply_setns()?;
-
-    command.set_hostname(spec.hostname.as_ref().context("no hostname in spec")?)?;
-
-    if proc.no_new_privileges {
-        let _ = prctl::set_no_new_privileges(true);
-    }
-
-    if args.init {
-        rootfs::prepare_rootfs(
-            spec,
-            rootfs,
-            namespaces
-                .clone_flags
-                .contains(sched::CloneFlags::CLONE_NEWUSER),
-        )
-        .with_context(|| "Failed to prepare rootfs")?;
-
-        // change the root of filesystem of the process to the rootfs
-        command
-            .pivot_rootfs(rootfs)
-            .with_context(|| format!("Failed to pivot root to {:?}", rootfs))?;
-    }
-
-    command.set_id(Uid::from_raw(proc.user.uid), Gid::from_raw(proc.user.gid))?;
-    capabilities::reset_effective(command)?;
-    if let Some(caps) = &proc.capabilities {
-        capabilities::drop_privileges(caps, command)?;
-    }
-
-    // notify parents that the init process is ready to execute the payload.
-    child.notify_parent()?;
-
-    // listing on the notify socket for container start command
-    notify_socket.wait_for_container_start()?;
-
-    let args: &Vec<String> = &proc.args;
-    let envs: &Vec<String> = &proc.env;
-    utils::do_exec(&args[0], args, envs)?;
-
-    // After do_exec is called, the process is replaced with the container
-    // payload through execvp, so it should never reach here.
-    unreachable!();
-=======
->>>>>>> d5d84169
 }