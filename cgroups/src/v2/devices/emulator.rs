use anyhow::Result;
use oci_spec::runtime::{LinuxDeviceCgroup, LinuxDeviceType};

// For cgroup v1 compatiblity, runc implements a device emulator to caculate the final rules given
// a list of user-defined rules.
// https://github.com/opencontainers/runc/commit/2353ffec2bb670a200009dc7a54a56b93145f141
//
// I chose to implement a very simple algorithm, which will just work in most cases, but with
// diversion from cgroupv1 in some cases:
//  1. just add used-defined rules one by one
//  2. discard existing rules when encountering a rule with type='a', and change to deny/allow all
//     list according the 'allow' of the rule
//  3. bpf program will check rule one by one in *reversed* order, return action of first rule
//     which matches device access operation
//

// FIXME: should we use runc's implementation?
pub struct Emulator {
    pub default_allow: bool,
    pub rules: Vec<LinuxDeviceCgroup>,
}

impl Emulator {
    pub fn with_default_allow(default_allow: bool) -> Self {
        Emulator {
            default_allow,
            rules: Vec::new(),
        }
    }

<<<<<<< HEAD
    pub fn add_rules(&mut self, rules: &Vec<LinuxDeviceCgroup>) -> Result<()> {
=======
    pub fn add_rules(&mut self, rules: &[oci_spec::LinuxDeviceCgroup]) -> Result<()> {
>>>>>>> c247c904
        for rule in rules {
            self.add_rule(rule)?;
        }
        Ok(())
    }

    pub fn add_rule(&mut self, rule: &LinuxDeviceCgroup) -> Result<()> {
        // special case, switch to blacklist or whitelist and clear all existing rules
        // NOTE: we ignore other fields when type='a', this is same as cgroup v1 and runc
<<<<<<< HEAD
        if rule.typ.clone().unwrap_or_default() == LinuxDeviceType::A {
=======
        if rule.typ.unwrap_or_default() == oci_spec::LinuxDeviceType::A {
>>>>>>> c247c904
            self.default_allow = rule.allow;
            self.rules.clear();
            return Ok(());
        }

        // empty access match nothing, just discard this rule
        if rule.access.is_none() {
            return Ok(());
        }

        self.rules.push(rule.clone());
        Ok(())
    }
}

// FIXME: add some tests<|MERGE_RESOLUTION|>--- conflicted
+++ resolved
@@ -28,11 +28,7 @@
         }
     }
 
-<<<<<<< HEAD
-    pub fn add_rules(&mut self, rules: &Vec<LinuxDeviceCgroup>) -> Result<()> {
-=======
-    pub fn add_rules(&mut self, rules: &[oci_spec::LinuxDeviceCgroup]) -> Result<()> {
->>>>>>> c247c904
+    pub fn add_rules(&mut self, rules: &[LinuxDeviceCgroup]) -> Result<()> {
         for rule in rules {
             self.add_rule(rule)?;
         }
@@ -42,11 +38,7 @@
     pub fn add_rule(&mut self, rule: &LinuxDeviceCgroup) -> Result<()> {
         // special case, switch to blacklist or whitelist and clear all existing rules
         // NOTE: we ignore other fields when type='a', this is same as cgroup v1 and runc
-<<<<<<< HEAD
-        if rule.typ.clone().unwrap_or_default() == LinuxDeviceType::A {
-=======
-        if rule.typ.unwrap_or_default() == oci_spec::LinuxDeviceType::A {
->>>>>>> c247c904
+        if rule.typ.unwrap_or_default() == LinuxDeviceType::A {
             self.default_allow = rule.allow;
             self.rules.clear();
             return Ok(());
