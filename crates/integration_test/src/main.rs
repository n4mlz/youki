mod tests;
mod utils;

use crate::tests::lifecycle::{ContainerCreate, ContainerLifecycle};
use crate::tests::linux_ns_itype::get_ns_itype_tests;
use crate::tests::pidfile::get_pidfile_test;
use crate::tests::seccomp_notify::get_seccomp_notify_test;
use crate::tests::tlb::get_tlb_test;
use crate::utils::support::set_runtime_path;
use anyhow::Result;
use clap::Parser;
use integration_test::logger;
use std::path::PathBuf;
use test_framework::TestManager;
use tests::cgroups;

#[derive(Parser, Debug)]
#[clap(version = "0.0.1", author = "youki team")]
struct Opts {
    /// Path for the container runtime to be tested
    #[clap(short, long)]
    runtime: PathBuf,
    /// Selected tests to be run, format should be
    /// space separated groups, eg
    /// -t group1::test1,test3 group2 group3::test5
    #[clap(short, long, multiple_values = true, value_delimiter = ' ')]
    tests: Option<Vec<String>>,
    /// Enables debug output
    #[clap(short, long)]
    debug: bool,
    /// Logs to the specified file
    #[clap(long)]
    log: Option<PathBuf>,
}

// parse test string given in commandline option as pair of testgroup name and tests belonging to that
fn parse_tests(tests: &[String]) -> Vec<(&str, Option<Vec<&str>>)> {
    let mut ret = Vec::with_capacity(tests.len());
    for test in tests {
        if test.contains("::") {
            let (mod_name, test_names) = test.split_once("::").unwrap();
            let _tests = test_names.split(',').collect();
            ret.push((mod_name, Some(_tests)));
        } else {
            ret.push((test, None));
        }
    }
    ret
}

fn main() -> Result<()> {
    let opts: Opts = Opts::parse();

    if let Err(e) = logger::init(opts.log, opts.debug) {
        eprintln!("logger could not be initialized: {:?}", e);
    }

    match std::fs::canonicalize(&opts.runtime) {
        // runtime path is relative or resolved correctly
        Ok(path) => set_runtime_path(&path),
        // runtime path is name of program which probably exists in $PATH
        Err(_) => match which::which(opts.runtime) {
            Ok(path) => set_runtime_path(&path),
            Err(e) => {
                eprintln!("Error in finding runtime : {}\nexiting.", e);
                std::process::exit(66);
            }
        },
    }
    let mut tm = TestManager::new();

    let cl = ContainerLifecycle::new();
    let cc = ContainerCreate::new();
    let huge_tlb = get_tlb_test();
    let pidfile = get_pidfile_test();
    let ns_itype = get_ns_itype_tests();
    let cgroup_v1_pids = cgroups::pids::get_test_group();
    let cgroup_v1_cpu = cgroups::cpu::v1::get_test_group();
    let cgroup_v2_cpu = cgroups::cpu::v2::get_test_group();
    let cgroup_v1_memory = cgroups::memory::get_test_group();
    let cgroup_v1_network = cgroups::network::get_test_group();
    let seccomp_notify = get_seccomp_notify_test();

    tm.add_test_group(&cl);
    tm.add_test_group(&cc);
    tm.add_test_group(&huge_tlb);
    tm.add_test_group(&pidfile);
    tm.add_test_group(&ns_itype);
    tm.add_test_group(&cgroup_v1_pids);
    tm.add_test_group(&cgroup_v1_cpu);
    tm.add_test_group(&cgroup_v2_cpu);
    tm.add_test_group(&cgroup_v1_memory);
<<<<<<< HEAD
=======
    tm.add_test_group(&cgroup_v1_network);

    tm.add_cleanup(Box::new(cgroups::cleanup));
>>>>>>> 12e61eb8
    tm.add_test_group(&seccomp_notify);

    tm.add_cleanup(Box::new(cgroups::cleanup_v1));
    tm.add_cleanup(Box::new(cgroups::cleanup_v2));

    if let Some(tests) = opts.tests {
        let tests_to_run = parse_tests(&tests);
        tm.run_selected(tests_to_run);
    } else {
        tm.run_all();
    }
    Ok(())
}<|MERGE_RESOLUTION|>--- conflicted
+++ resolved
@@ -90,12 +90,7 @@
     tm.add_test_group(&cgroup_v1_cpu);
     tm.add_test_group(&cgroup_v2_cpu);
     tm.add_test_group(&cgroup_v1_memory);
-<<<<<<< HEAD
-=======
     tm.add_test_group(&cgroup_v1_network);
-
-    tm.add_cleanup(Box::new(cgroups::cleanup));
->>>>>>> 12e61eb8
     tm.add_test_group(&seccomp_notify);
 
     tm.add_cleanup(Box::new(cgroups::cleanup_v1));
