--- conflicted
+++ resolved
@@ -14,6 +14,7 @@
 num_cpus = "1.0"
 oci-spec = { git = "https://github.com/containers/oci-spec-rs", rev = "54c5e386f01ab37c9305cc4a83404eb157e42440" }
 once_cell = "1.8.0"
+pnet = "0.28.0"
 procfs = "0.11.1"
 rand = "0.8.0"
 serde = { version = "1.0", features = ["derive"] }
@@ -30,26 +31,4 @@
 
 [dependencies.clap_derive]
 version = "=3.0.0-beta.5"
-<<<<<<< HEAD
-default-features = true
-=======
-default-features = true
-
-[dependencies]
-procfs = "0.11.1"
-uuid = "0.8"
-rand = "0.8.0"
-tar = "0.4"
-flate2 = "1.0"
-test_framework = { path = "../test_framework"}
-anyhow = "1.0"
-once_cell = "1.8.0"
-oci-spec = { git = "https://github.com/containers/oci-spec-rs",  rev = "54c5e386f01ab37c9305cc4a83404eb157e42440" }
-which = "4.2.2"
-serde = { version = "1.0", features = ["derive"] }
-serde_json = "1.0"
-nix = "0.23.0"
-libcontainer = { path = "../libcontainer" }
-num_cpus = "1.0"
-pnet = "0.28.0"
->>>>>>> 12e61eb8
+default-features = true